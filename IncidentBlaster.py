--- conflicted
+++ resolved
@@ -182,26 +182,16 @@
     logging.info("Logging in to Remedy as {}".format(remedyUser))
     logging.info("========================{}".format("=" * len(remedyUser)))
 
-<<<<<<< HEAD
-    loginUrl = restConfig.get('remedyApiUrl') + "/jwt/login"
-=======
     authToken = ""
     loginUrl = "".join((restConfig.get('remedyApiUrl'), "/jwt/login"))
->>>>>>> b8c4395f
     payload = urllib.urlencode(
         {"username": remedyUser, "password": restConfig.get('remedyPassword')})
 
     r = urllib2.Request(loginUrl, payload)
     r.add_header('Content-Type', 'application/x-www-form-urlencoded')
     response = urllib2.urlopen(r)
-<<<<<<< HEAD
 
     return "AR-JWT {}".format(response.read()) if (response.getcode() == 200) else ""
-=======
-    if (response.getcode() == 200):
-        authToken = "AR-JWT {}".format(response.read())
-    return authToken
->>>>>>> b8c4395f
 
 
 def logoutFromRemedy(authToken):
